--- conflicted
+++ resolved
@@ -159,11 +159,7 @@
 		log.Debugf("Generating matching endpoint %s with PodIP %s", headlessDomain, v.Status.PodIP)
 		// To reduce traffice on the DNS API only add record for running Pods. Good Idea?
 		if v.Status.Phase == v1.PodRunning {
-<<<<<<< HEAD
-			endpoints = append(endpoints, endpoint.NewEndpoint(headlessDomain, endpoint.RecordTypeA, v.Status.HostIP))
-=======
-			endpoints = append(endpoints, endpoint.NewEndpoint(headlessDomain, v.Status.PodIP, endpoint.RecordTypeA))
->>>>>>> 804dca09
+			endpoints = append(endpoints, endpoint.NewEndpoint(headlessDomain, endpoint.RecordTypeA, v.Status.PodIP))
 		} else {
 			log.Debugf("Pod %s is not in running phase", v.Spec.Hostname)
 		}
